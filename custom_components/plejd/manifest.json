{
  "domain": "plejd",
  "name": "Plejd",
<<<<<<< HEAD
  "version": "2.0.0",
  "documentation": "https://github.com/klali/ha-plejd",
  "requirements": [ "dbus-next>=0.2.2", "cryptography>=3.4.7" ],
  "dependencies": [],
  "codeowners": [ "@klali", "@bnordli" ],
  "iot_class": "local_push"
=======
  "codeowners": [ "@klali" ],
  "dependencies": [],
  "documentation": "https://github.com/klali/ha-plejd",
  "iot_class": "local_push",
  "requirements": [ "dbus-next", "cryptography" ],
  "version": "1.0.0"
>>>>>>> a05b0a61
}<|MERGE_RESOLUTION|>--- conflicted
+++ resolved
@@ -1,19 +1,10 @@
 {
   "domain": "plejd",
   "name": "Plejd",
-<<<<<<< HEAD
-  "version": "2.0.0",
-  "documentation": "https://github.com/klali/ha-plejd",
-  "requirements": [ "dbus-next>=0.2.2", "cryptography>=3.4.7" ],
-  "dependencies": [],
   "codeowners": [ "@klali", "@bnordli" ],
-  "iot_class": "local_push"
-=======
-  "codeowners": [ "@klali" ],
   "dependencies": [],
   "documentation": "https://github.com/klali/ha-plejd",
   "iot_class": "local_push",
   "requirements": [ "dbus-next", "cryptography" ],
-  "version": "1.0.0"
->>>>>>> a05b0a61
+  "version": "2.0.0"
 }