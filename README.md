--- conflicted
+++ resolved
@@ -59,79 +59,8 @@
 suffix and then go to Developer Tools for this entity, set `supported_color_modes`
 to `- onoff` and remove the `brightness` line, or restart Home Assistant.)
 
-## Tested platforms
-This component has been tested on the following platforms:
-* Raspberry Pi 3b+ running ubuntu (18.04) and Home Assistant in venv.
-* Raspberry Pi 4b running Pi OS Lite and Home Assistant in docker.
-* Intel NUC NUC7i7BNH (Bluetooth 4.2 Intel 8265) running ESXi 6.7 and linux guest.
-
-There's been reports that bluez version 5.37 is problematic while 5.48 works fine.
-
-## Requirements
-* A Bluetooth adapter that supports Bluetooth Low Energy (BLE).
-* Obtaining the Plejd crypto key and the device ids.
-
-## Gathering crypto and device information
-
-Obtaining the crypto key and the device ids is a crucial step to get this
-running, for this it is required to get the .site json file from the plejd app
-on Android or iOS.
-
-### Steps for Android
-
-1. Turn on USB debugging and connect the phone to a computer.
-2. Extract a backup from the phone:
-```
-$ adb backup com.plejd.plejdapp
-```
-3. Unpack the backup:
-```
-$ dd if=backup.ab bs=1 skip=24 | zlib-flate -uncompress | tar -xv
-```
-4. Recover the .site file:
-```
-$ cp apps/com.plejd.plejdapp/f/*/*.site site.json
-```
-
-### Steps for iOS
-
-1. Open a backup in iBackup viewer.
-2. Select raw files, look for AppDomainGroup-group.com.plejd.consumer.light.
-3. In AppDomainGroup-group.com.plejd.consumer.light/Documents there should be two folders.
-4. The folder that isn't named ".config" contains the .site file.
-
-### Gather crypto key and ids for devices
-
-When the site.json file has been recovered the cryptokey and the output
-addresses can be extracted:
-
-1. Extract the CryptoKey:
-```
-$ cat site.json | jq '.PlejdMesh.CryptoKey' | sed 's/-//g'
-```
-2. Extract the outputAddresses:
-```
-$ cat site.json | jq '.PlejdMesh._outputAddresses' | grep -v '\$type' | jq '.[][]'
-```
-
-These steps can obviously be done manually instead of extracting the fields
-using jq and shell tricks. Device ids can also be found by configuring debug
-logging and see when unknown devices appear in the log, while scenario and
-timer ids can be found by listening for `plejd_scene_event`s.
-
-## Installing component
-
-### Hassbian
-
-Make sure the Home Assistant user has permissions to use Bluetooth, this might
-require putting it in the Bluetooth group.
-
-To run this as a custom component, copy all files in `custom_components/plejd`,
-to a `custom_components/plejd` folder under your Home Assistant directory.
-
-<<<<<<< HEAD
-### Hass.io Docker container
-=======
+## Filtering devices
+
 If you know that there are a lot of plejd devices nearby that is not part of your installation you can specify which
 plejd ids home assistant is allowed to connect to using `endpoints: ['AAAAAAAAAAAA', 'BBBBBBBBBBBB', ... ]`. You can
 find the id for each plejd device in the ios/android app under devices->[plejd device]->about or in the extracted
@@ -143,19 +72,81 @@
   - platform: plejd
     crypto_key: !secret plejd
     endpoints: ['A1B2C3D4E5F6']
-    devices:
-      11:
-        name: bedroom
-      13:
-        name: kitchen_1
-      14:
-        name: kitchen_2
-      16:
-        name: bathroom
-```
-
-### HASS.IO Docker container
->>>>>>> a05b0a61
+```
+
+## Tested platforms
+
+This component has been tested on the following platforms:
+* Raspberry Pi 3b+ running ubuntu (18.04) and Home Assistant in venv.
+* Raspberry Pi 4b running Pi OS Lite and Home Assistant in docker.
+* Intel NUC NUC7i7BNH (Bluetooth 4.2 Intel 8265) running ESXi 6.7 and linux guest.
+
+There's been reports that bluez version 5.37 is problematic while 5.48 works fine.
+
+## Requirements
+
+* A Bluetooth adapter that supports Bluetooth Low Energy (BLE).
+* Obtaining the Plejd crypto key and the device ids.
+
+## Gathering crypto and device information
+
+Obtaining the crypto key and the device ids is a crucial step to get this
+running, for this it is required to get the .site json file from the plejd app
+on Android or iOS.
+
+### Steps for Android
+
+1. Turn on USB debugging and connect the phone to a computer.
+2. Extract a backup from the phone:
+```
+$ adb backup com.plejd.plejdapp
+```
+3. Unpack the backup:
+```
+$ dd if=backup.ab bs=1 skip=24 | zlib-flate -uncompress | tar -xv
+```
+4. Recover the .site file:
+```
+$ cp apps/com.plejd.plejdapp/f/*/*.site site.json
+```
+
+### Steps for iOS
+
+1. Open a backup in iBackup viewer.
+2. Select raw files, look for AppDomainGroup-group.com.plejd.consumer.light.
+3. In AppDomainGroup-group.com.plejd.consumer.light/Documents there should be two folders.
+4. The folder that isn't named ".config" contains the .site file.
+
+### Gather crypto key and ids for devices
+
+When the site.json file has been recovered the cryptokey and the output
+addresses can be extracted:
+
+1. Extract the CryptoKey:
+```
+$ cat site.json | jq '.PlejdMesh.CryptoKey' | sed 's/-//g'
+```
+2. Extract the outputAddresses:
+```
+$ cat site.json | jq '.PlejdMesh._outputAddresses' | grep -v '\$type' | jq '.[][]'
+```
+
+These steps can obviously be done manually instead of extracting the fields
+using jq and shell tricks. Device ids can also be found by configuring debug
+logging and see when unknown devices appear in the log, while scenario and
+timer ids can be found by listening for `plejd_scene_event`s.
+
+## Installing component
+
+### Hassbian
+
+Make sure the Home Assistant user has permissions to use Bluetooth, this might
+require putting it in the Bluetooth group.
+
+To run this as a custom component, copy all files in `custom_components/plejd`,
+to a `custom_components/plejd` folder under your Home Assistant directory.
+
+### Hass.io Docker container
 
 Hass.io default installation script will map `/usr/share/hassio/homeassistant`
 to the `/config` directory inside the docker container.
@@ -165,17 +156,9 @@
 ```
 Checkout the git repo and rename folder
 ```
-<<<<<<< HEAD
 cd /usr/share/hassio/homeassistant/custom_components/plejd
-git checkout https://github.com/klali/ha-plejd.git
+git clone https://github.com/klali/ha-plejd.git
 mv custom_components/plejd/* .
-=======
-cd /usr/share/hassio/homeassistant/custom_components
-git clone https://github.com/klali/ha-plejd.git
-mv ha-plejd plejd
-```
-Update your configuration.yaml file
->>>>>>> a05b0a61
 ```
 
 ## Configuring component
